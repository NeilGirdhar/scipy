--- conflicted
+++ resolved
@@ -2069,11 +2069,7 @@
             res = t.result()
 
 
-<<<<<<< HEAD
-class TestIterationLimits(object):
-=======
 class TestIterationLimits:
->>>>>>> 701cc9cb
     # Tests that optimisation does not give up before trying requested
     # number of iterations or evaluations. And that it does not succeed
     # by exceeding the limits.
@@ -2244,7 +2240,6 @@
             lambda x: np.array([x**2]), -np.pi, np.pi, disp=False)
 
 
-<<<<<<< HEAD
 @pytest.mark.parametrize('method', ['Powell', 'L-BFGS-B', 'SLSQP',
                                     'trust-constr'])
 def test_equal_bounds(method):
@@ -2271,7 +2266,8 @@
         )
         assert res.success
         assert_allclose(res.x, np.r_[best_x.x, 2.0], rtol=3e-6)
-=======
+
+
 def test_show_options():
     solver_methods = {
         'minimize': MINIMIZE_METHODS,
@@ -2340,5 +2336,4 @@
         if meth in meth_hess:
             hess = fquad_hess
         res = optimize.minimize(fquad, x0, method=meth, jac=jac, hess=hess)
-        assert_allclose(res.x, np.arange(np.size(x0)), atol=2e-4)
->>>>>>> 701cc9cb
+        assert_allclose(res.x, np.arange(np.size(x0)), atol=2e-4)