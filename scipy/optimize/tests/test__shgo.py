--- conflicted
+++ resolved
@@ -1,10 +1,6 @@
 import logging
-<<<<<<< HEAD
-import numpy as numpy
-=======
 import numpy
 from numpy.testing import assert_allclose
->>>>>>> 6df5b8b6
 import pytest
 from pytest import raises as assert_raises, warns
 from scipy.optimize import shgo, Bounds
