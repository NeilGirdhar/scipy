--- conflicted
+++ resolved
@@ -10726,8 +10726,8 @@
     res = root_scalar(first_order, x0=x0, x1=x1)
     return res.root
 
-<<<<<<< HEAD
-def lmoments_iv(sample, order, axis, sorted, standardize):
+
+  def lmoments_iv(sample, order, axis, sorted, standardize):
 
     sample = np.asarray(sample)
     message = "`sample` must be an array of real numbers."
@@ -10868,7 +10868,7 @@
 
     lmoms[n:] = np.nan  # add NaNs where appropriate
     return lmoms[order-1]
-=======
+
 
 class _SimpleNormal:
     # A very simple, array-API compatible normal distribution for use in
@@ -10890,5 +10890,4 @@
         self.df = df
 
     def sf(self, x):
-        return special.chdtrc(self.df, x)
->>>>>>> cdc251d1
+        return special.chdtrc(self.df, x)