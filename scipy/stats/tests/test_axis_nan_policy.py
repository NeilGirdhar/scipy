--- conflicted
+++ resolved
@@ -136,14 +136,11 @@
     (stats.alexandergovern, tuple(), {}, 2, 2, False,
      lambda res: (res.statistic, res.pvalue)),
     (stats.combine_pvalues, tuple(), {}, 1, 2, False, None),
-<<<<<<< HEAD
     (stats.lmoment, tuple(), dict(), 1, 4, False, lambda x: tuple(x)),
-=======
     (combine_pvalues_weighted, tuple(), {}, 2, 2, True, None),
     (xp_mean_1samp, tuple(), dict(), 1, 1, False, lambda x: (x,)),
     (xp_mean_2samp, tuple(), dict(), 2, 1, True, lambda x: (x,)),
     (xp_var, tuple(), dict(), 1, 1, False, lambda x: (x,)),
->>>>>>> 91a320ba
 ]
 
 # If the message is one of those expected, put nans in
