--- conflicted
+++ resolved
@@ -8,13 +8,6 @@
   values:
     - fast
     - full
-<<<<<<< HEAD
-- name: refguide_check
-=======
-- name: coverage
->>>>>>> 84c692b2
-  type: boolean
-  default: false
 - name: use_wheel
   type: boolean
   default: false
@@ -80,17 +73,6 @@
 - ${{ if eq(parameters.test_mode, 'full') }}:
   - script: pip install matplotlib pooch
     displayName: 'Install full mode optional dependencies'
-<<<<<<< HEAD
-- ${{ if eq(parameters.refguide_check, true) }}:
-  - script: pip install matplotlib sphinx numpydoc pooch
-    displayName: 'Install documentation dependencies'
-  - script: sudo apt-get install -y wamerican-small
-    displayName: 'Install word list (for csgraph tutorial)'
-=======
-- ${{ if eq(parameters.coverage, true) }}:
-  - script: pip install pytest-cov coverage
-    displayName: 'Install coverage dependencies'
->>>>>>> 84c692b2
 - script: pip uninstall -y nose
   displayName: 'Uninstall Nose'
 - script: git submodule update --init
